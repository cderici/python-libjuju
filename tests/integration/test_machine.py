--- conflicted
+++ resolved
@@ -36,7 +36,6 @@
                 lambda: (machine.status == 'running' and
                          machine.status_message.lower() == 'running' and
                          machine.agent_status == 'started')),
-<<<<<<< HEAD
             timeout=480)
 
 
@@ -73,7 +72,4 @@
         machine: Machine = await model.add_machine()
         out = await machine.ssh("echo hello world!")
 
-        assert out == "hello world!\n"
-=======
-            timeout=480)
->>>>>>> 16149dbe
+        assert out == "hello world!\n"