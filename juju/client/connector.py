# Copyright 2023 Canonical Ltd.
# Licensed under the Apache V2, see LICENCE file for details.

import copy
import logging

import macaroonbakery.httpbakery as httpbakery

from juju.client import client
from juju.client.connection import Connection
from juju.client.gocookies import GoCookieJar, go_to_py_cookie
from juju.client.jujudata import API_ENDPOINTS_KEY, FileJujuData
from juju.client.proxy.factory import proxy_from_config
<<<<<<< HEAD
from juju.errors import (JujuConnectionError, JujuError,
                         PylibjujuProgrammingError)
=======
from juju.errors import JujuConnectionError, JujuError
from juju.client import client
>>>>>>> 6aa065ee
from juju.version import SUPPORTED_MAJOR_VERSION, TARGET_JUJU_VERSION

log = logging.getLogger('connector')


class NoConnectionException(Exception):
    '''Raised by Connector when the connection method is called
    and there is no current connection.'''
    pass


class Connector:
    '''This class abstracts out a reconnectable client that can connect
    to controllers and models found in the Juju data files.
    '''
    def __init__(
        self,
        max_frame_size=None,
        bakery_client=None,
        jujudata=None,
    ):
        '''Initialize a connector that will use the given parameters
        by default when making a new connection'''
        self.max_frame_size = max_frame_size
        self.bakery_client = bakery_client
        self._connection = None
        self._log_connection = None
        self.controller_uuid = None
        self.model_name = None
        self.jujudata = jujudata or FileJujuData()

    def is_connected(self):
        '''Report whether there is a currently connected controller or not'''
        return self._connection is not None

    def connection(self):
        '''Return the current connection; raises an exception if there
        is no current connection.'''
        if not self.is_connected():
            raise NoConnectionException('not connected')
        return self._connection

    async def connect(self, **kwargs):
        """Connect to an arbitrary Juju model.

        kwargs are passed through to Connection.connect()
        """
        kwargs.setdefault('max_frame_size', self.max_frame_size)
        kwargs.setdefault('bakery_client', self.bakery_client)
        if 'macaroons' in kwargs:
            if not kwargs['bakery_client']:
                kwargs['bakery_client'] = httpbakery.Client()
            if not kwargs['bakery_client'].cookies:
                kwargs['bakery_client'].cookies = GoCookieJar()
            jar = kwargs['bakery_client'].cookies
            for macaroon in kwargs.pop('macaroons'):
                jar.set_cookie(go_to_py_cookie(macaroon))
        if 'debug_log_conn' in kwargs:
            assert self._connection
            self._log_connection = await Connection.connect(**kwargs)
        else:
            # TODO (cderici): we need to investigate how to reuse/share
            # connections between Model & Controller objects
            # At least either avoid overwriting self._connection with
            # different types of connections (model, controller), or
            # have an indication of which type of entity this is
            # connected to.
            if self._connection:
                await self._connection.close()
            self._connection = await Connection.connect(**kwargs)

        # Check if we support the target controller
        juju_server_version = self._connection.info['server-version']
        if not juju_server_version.startswith(TARGET_JUJU_VERSION):
            log.debug("This version was tested using {} juju version {} may have compatibility issues".format(TARGET_JUJU_VERSION, juju_server_version))
        if not self._connection.info['server-version'].startswith(SUPPORTED_MAJOR_VERSION):
            raise JujuConnectionError("juju server-version %s not supported" % juju_server_version)

    async def disconnect(self, entity):
        """Shut down the watcher task and close websockets.
        """
        if self._connection:
            log.debug(f'Connector: closing {entity} connection')
            await self._connection.close()
            self._connection = None
        if self._log_connection:
            log.debug('Also closing debug-log connection')
            await self._log_connection.close()
            self._log_connection = None

    async def connect_controller(self, controller_name=None, specified_facades=None):
        """Connect to a controller by name. If the name is empty, it
        connect to the current controller.
        """
        if not controller_name:
            controller_name = self.jujudata.current_controller()

        controller = self.jujudata.controllers()[controller_name]
        endpoints = controller[API_ENDPOINTS_KEY]
        accounts = self.jujudata.accounts().get(controller_name, {})

        proxy = proxy_from_config(controller.get('proxy-config', None))

        await self.connect(
            endpoint=endpoints,
            uuid=None,
            username=accounts.get('user'),
            password=accounts.get('password'),
            cacert=controller.get('ca-cert'),
            bakery_client=self.bakery_client_for_controller(controller_name),
            specified_facades=specified_facades,
            proxy=proxy,
        )
        self.controller_uuid = controller["uuid"]

    async def connect_model(self, _model_name=None, **kwargs):
        """Connect to a model by name. If either controller or model
        parts of the name are empty, the current controller and/or model
        will be used.

        :param str model: <controller>:<model>
        """

        try:
            controller_name, _model_name = self.jujudata.parse_model(_model_name)
            controller = self.jujudata.controllers().get(controller_name)
        except JujuError as e:
            raise JujuConnectionError(e.message) from e
        if controller is None:
            raise JujuConnectionError('Controller {} not found'.format(
                controller_name))
        endpoints = controller[API_ENDPOINTS_KEY]
        account = self.jujudata.accounts().get(controller_name, {})
        models = self.jujudata.models().get(controller_name, {}).get('models',
                                                                     {})
        model_uuid = None
        if _model_name in models:
            model_uuid = models[_model_name]['uuid']
        else:
            # let's try to find it through the actual controller
            await self.connect_controller(controller_name=controller_name)
            # get the facade
            controller_facade = client.ControllerFacade.from_connection(
                self.connection())
            # get all the user models from the api
            response = await controller_facade.AllModels()
            # search the one that contains admin/model_name
            for user_model in response.user_models:
                if 'admin/' + user_model.model.name == _model_name:
                    model_uuid = user_model.model.uuid

        if model_uuid is None:
            raise JujuConnectionError('Model not found: {}'.format(_model_name))

        proxy = proxy_from_config(controller.get('proxy-config', None))

        # TODO remove the need for base.CleanModel to subclass
        # JujuData.
        kwargs.update(endpoint=endpoints,
                      uuid=model_uuid,
                      username=account.get('user'),
                      password=account.get('password'),
                      cacert=controller.get('ca-cert'),
                      bakery_client=self.bakery_client_for_controller(controller_name),
                      proxy=proxy)
        await self.connect(**kwargs)
        # TODO this might be a good spot to trigger refreshing the
        # local cache (the connection to the model might help)
        self.model_name = controller_name + ':' + _model_name
        return model_uuid

    def bakery_client_for_controller(self, controller_name):
        '''Make a copy of the bakery client with a the appropriate controller's
        cookiejar in it.
        '''
        bakery_client = self.bakery_client
        if bakery_client:
            bakery_client = copy.copy(bakery_client)
        else:
            bakery_client = httpbakery.Client()
        bakery_client.cookies = self.jujudata.cookies_for_controller(
            controller_name)
        return bakery_client<|MERGE_RESOLUTION|>--- conflicted
+++ resolved
@@ -11,13 +11,8 @@
 from juju.client.gocookies import GoCookieJar, go_to_py_cookie
 from juju.client.jujudata import API_ENDPOINTS_KEY, FileJujuData
 from juju.client.proxy.factory import proxy_from_config
-<<<<<<< HEAD
-from juju.errors import (JujuConnectionError, JujuError,
-                         PylibjujuProgrammingError)
-=======
 from juju.errors import JujuConnectionError, JujuError
 from juju.client import client
->>>>>>> 6aa065ee
 from juju.version import SUPPORTED_MAJOR_VERSION, TARGET_JUJU_VERSION
 
 log = logging.getLogger('connector')
