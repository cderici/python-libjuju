import asyncio
import collections
import json
import logging
import os
import re
import stat
import tempfile
import weakref
import zipfile
from concurrent.futures import CancelledError
from functools import partial
from pathlib import Path

import yaml
import theblues.charmstore
import theblues.errors

from .client import client
from .client import watcher
from .client import connection
from .constraints import parse as parse_constraints, normalize_key
from .delta import get_entity_delta
from .delta import get_entity_class
from .exceptions import DeadEntityException
from .errors import JujuError, JujuAPIError
from .placement import parse as parse_placement

log = logging.getLogger(__name__)


class _Observer(object):
    """Wrapper around an observer callable.

    This wrapper allows filter criteria to be associated with the
    callable so that it's only called for changes that meet the criteria.

    """
    def __init__(self, callable_, entity_type, action, entity_id, predicate):
        self.callable_ = callable_
        self.entity_type = entity_type
        self.action = action
        self.entity_id = entity_id
        self.predicate = predicate
        if self.entity_id:
            self.entity_id = str(self.entity_id)
            if not self.entity_id.startswith('^'):
                self.entity_id = '^' + self.entity_id
            if not self.entity_id.endswith('$'):
                self.entity_id += '$'

    async def __call__(self, delta, old, new, model):
        await self.callable_(delta, old, new, model)

    def cares_about(self, delta):
        """Return True if this observer "cares about" (i.e. wants to be
        called) for a this delta.

        """
        if (self.entity_id and delta.get_id() and
                not re.match(self.entity_id, str(delta.get_id()))):
            return False

        if self.entity_type and self.entity_type != delta.entity:
            return False

        if self.action and self.action != delta.type:
            return False

        if self.predicate and not self.predicate(delta):
            return False

        return True


class ModelObserver(object):
    async def __call__(self, delta, old, new, model):
        handler_name = 'on_{}_{}'.format(delta.entity, delta.type)
        method = getattr(self, handler_name, self.on_change)
        await method(delta, old, new, model)

    async def on_change(self, delta, old, new, model):
        """Generic model-change handler.

        :param delta: :class:`juju.client.overrides.Delta`
        :param old: :class:`juju.model.ModelEntity`
        :param new: :class:`juju.model.ModelEntity`
        :param model: :class:`juju.model.Model`

        """
        pass


class ModelState(object):
    """Holds the state of the model, including the delta history of all
    entities in the model.

    """
    def __init__(self, model):
        self.model = model
        self.state = dict()

    def _live_entity_map(self, entity_type):
        """Return an id:Entity map of all the living entities of
        type ``entity_type``.

        """
        return {
            entity_id: self.get_entity(entity_type, entity_id)
            for entity_id, history in self.state.get(entity_type, {}).items()
            if history[-1] is not None
        }

    @property
    def applications(self):
        """Return a map of application-name:Application for all applications
        currently in the model.

        """
        return self._live_entity_map('application')

    @property
    def machines(self):
        """Return a map of machine-id:Machine for all machines currently in
        the model.

        """
        return self._live_entity_map('machine')

    @property
    def units(self):
        """Return a map of unit-id:Unit for all units currently in
        the model.

        """
        return self._live_entity_map('unit')

    def entity_history(self, entity_type, entity_id):
        """Return the history deque for an entity.

        """
        return self.state[entity_type][entity_id]

    def entity_data(self, entity_type, entity_id, history_index):
        """Return the data dict for an entity at a specific index of its
        history.

        """
        return self.entity_history(entity_type, entity_id)[history_index]

    def apply_delta(self, delta):
        """Apply delta to our state and return a copy of the
        affected object as it was before and after the update, e.g.:

            old_obj, new_obj = self.apply_delta(delta)

        old_obj may be None if the delta is for the creation of a new object,
        e.g. a new application or unit is deployed.

        new_obj will never be None, but may be dead (new_obj.dead == True)
        if the object was deleted as a result of the delta being applied.

        """
        history = (
            self.state
            .setdefault(delta.entity, {})
            .setdefault(delta.get_id(), collections.deque())
        )

        history.append(delta.data)
        if delta.type == 'remove':
            history.append(None)

        entity = self.get_entity(delta.entity, delta.get_id())
        return entity.previous(), entity

    def get_entity(
            self, entity_type, entity_id, history_index=-1, connected=True):
        """Return an object instance for the given entity_type and id.

        By default the object state matches the most recent state from
        Juju. To get an instance of the object in an older state, pass
        history_index, an index into the history deque for the entity.

        """

        if history_index < 0 and history_index != -1:
            history_index += len(self.entity_history(entity_type, entity_id))
            if history_index < 0:
                return None

        try:
            self.entity_data(entity_type, entity_id, history_index)
        except IndexError:
            return None

        entity_class = get_entity_class(entity_type)
        return entity_class(
            entity_id, self.model, history_index=history_index,
            connected=connected)


class ModelEntity(object):
    """An object in the Model tree"""

    def __init__(self, entity_id, model, history_index=-1, connected=True):
        """Initialize a new entity

        :param entity_id str: The unique id of the object in the model
        :param model: The model instance in whose object tree this
            entity resides
        :history_index int: The index of this object's state in the model's
            history deque for this entity
        :connected bool: Flag indicating whether this object gets live updates
            from the model.

        """
        self.entity_id = entity_id
        self.model = model
        self._history_index = history_index
        self.connected = connected
        self.connection = model.connection

    def __repr__(self):
        return '<{} entity_id="{}">'.format(type(self).__name__,
                                            self.entity_id)

    def __getattr__(self, name):
        """Fetch object attributes from the underlying data dict held in the
        model.

        """
        return self.safe_data[name]

    def __bool__(self):
        return bool(self.data)

    def on_change(self, callable_):
        """Add a change observer to this entity.

        """
        self.model.add_observer(
            callable_, self.entity_type, 'change', self.entity_id)

    def on_remove(self, callable_):
        """Add a remove observer to this entity.

        """
        self.model.add_observer(
            callable_, self.entity_type, 'remove', self.entity_id)

    @property
    def entity_type(self):
        """A string identifying the entity type of this object, e.g.
        'application' or 'unit', etc.

        """
        return self.__class__.__name__.lower()

    @property
    def current(self):
        """Return True if this object represents the current state of the
        entity in the underlying model.

        This will be True except when the object represents an entity at a
        non-latest state in history, e.g. if the object was obtained by calling
        .previous() on another object.

        """
        return self._history_index == -1

    @property
    def dead(self):
        """Returns True if this entity no longer exists in the underlying
        model.

        """
        return (
            self.data is None or
            self.model.state.entity_data(
                self.entity_type, self.entity_id, -1) is None
        )

    @property
    def alive(self):
        """Returns True if this entity still exists in the underlying
        model.

        """
        return not self.dead

    @property
    def data(self):
        """The data dictionary for this entity.

        """
        return self.model.state.entity_data(
            self.entity_type, self.entity_id, self._history_index)

    @property
    def safe_data(self):
        """The data dictionary for this entity.

        If this `ModelEntity` points to the dead state, it will
        raise `DeadEntityException`.

        """
        if self.data is None:
            raise DeadEntityException(
                "Entity {}:{} is dead - its attributes can no longer be "
                "accessed. Use the .previous() method on this object to get "
                "a copy of the object at its previous state.".format(
                    self.entity_type, self.entity_id))
        return self.data

    def previous(self):
        """Return a copy of this object as was at its previous state in
        history.

        Returns None if this object is new (and therefore has no history).

        The returned object is always "disconnected", i.e. does not receive
        live updates.

        """
        return self.model.state.get_entity(
            self.entity_type, self.entity_id, self._history_index - 1,
            connected=False)

    def next(self):
        """Return a copy of this object at its next state in
        history.

        Returns None if this object is already the latest.

        The returned object is "disconnected", i.e. does not receive
        live updates, unless it is current (latest).

        """
        if self._history_index == -1:
            return None

        new_index = self._history_index + 1
        connected = (
            new_index == len(self.model.state.entity_history(
                self.entity_type, self.entity_id)) - 1
        )
        return self.model.state.get_entity(
            self.entity_type, self.entity_id, self._history_index - 1,
            connected=connected)

    def latest(self):
        """Return a copy of this object at its current state in the model.

        Returns self if this object is already the latest.

        The returned object is always "connected", i.e. receives
        live updates from the model.

        """
        if self._history_index == -1:
            return self

        return self.model.state.get_entity(self.entity_type, self.entity_id)


class Model(object):
    def __init__(self, loop=None):
        """Instantiate a new connected Model.

        :param loop: an asyncio event loop

        """
        self.loop = loop or asyncio.get_event_loop()
        self.connection = None
        self.observers = weakref.WeakValueDictionary()
        self.state = ModelState(self)
        self.info = None
        self._watcher_task = None
        self._watch_shutdown = asyncio.Event(loop=self.loop)
        self._watch_received = asyncio.Event(loop=self.loop)
        self._charmstore = CharmStore(self.loop)

    async def connect(self, *args, **kw):
        """Connect to an arbitrary Juju model.

        args and kw are passed through to Connection.connect()

        """
        if 'loop' not in kw:
            kw['loop'] = self.loop
        self.connection = await connection.Connection.connect(*args, **kw)
        await self._after_connect()

    async def connect_current(self):
        """Connect to the current Juju model.

        """
        self.connection = await connection.Connection.connect_current(
            self.loop)
        await self._after_connect()

    async def connect_model(self, model_name):
        """Connect to a specific Juju model by name.

        :param model_name:  Format [controller:][user/]model

        """
        self.connection = await connection.Connection.connect_model(model_name,
                                                                    self.loop)
        await self._after_connect()

    async def _after_connect(self):
        """Run initialization steps after connecting to websocket.

        """
        self._watch()
        await self._watch_received.wait()
        await self.get_info()

    async def disconnect(self):
        """Shut down the watcher task and close websockets.

        """
        self._stop_watching()
        if self.connection and self.connection.is_open:
            await self._watch_shutdown.wait()
            log.debug('Closing model connection')
            await self.connection.close()
            self.connection = None

    async def add_local_charm_dir(self, charm_dir, series):
        """Upload a local charm to the model.

        This will automatically generate an archive from
        the charm dir.

        :param charm_dir: Path to the charm directory
        :param series: Charm series

        """
        fh = tempfile.NamedTemporaryFile()
        CharmArchiveGenerator(charm_dir).make_archive(fh.name)
        with fh:
            func = partial(
                self.add_local_charm, fh, series, os.stat(fh.name).st_size)
            charm_url = await self.loop.run_in_executor(None, func)

        log.debug('Uploaded local charm: %s -> %s', charm_dir, charm_url)
        return charm_url

    def add_local_charm(self, charm_file, series, size=None):
        """Upload a local charm archive to the model.

        Returns the 'local:...' url that should be used to deploy the charm.

        :param charm_file: Path to charm zip archive
        :param series: Charm series
        :param size: Size of the archive, in bytes
        :return str: 'local:...' url for deploying the charm
        :raises: :class:`JujuError` if the upload fails

        Uses an https endpoint at the same host:port as the wss.
        Supports large file uploads.

        .. warning::

           This method will block. Consider using :meth:`add_local_charm_dir`
           instead.

        """
        conn, headers, path_prefix = self.connection.https_connection()
        path = "%s/charms?series=%s" % (path_prefix, series)
        headers['Content-Type'] = 'application/zip'
        if size:
            headers['Content-Length'] = size
        conn.request("POST", path, charm_file, headers)
        response = conn.getresponse()
        result = response.read().decode()
        if not response.status == 200:
            raise JujuError(result)
        result = json.loads(result)
        return result['charm-url']

    def all_units_idle(self):
        """Return True if all units are idle.

        """
        for unit in self.units.values():
            unit_status = unit.data['agent-status']['current']
            if unit_status != 'idle':
                return False
        return True

    async def reset(self, force=False):
        """Reset the model to a clean state.

        :param bool force: Force-terminate machines.

        This returns only after the model has reached a clean state. "Clean"
        means no applications or machines exist in the model.

        """
        log.debug('Resetting model')
        for app in self.applications.values():
            await app.destroy()
        for machine in self.machines.values():
            await machine.destroy(force=force)
        await self.block_until(
            lambda: len(self.machines) == 0
        )

    async def block_until(self, *conditions, timeout=None, wait_period=0.5):
        """Return only after all conditions are true.

        """
        async def _block():
            while not all(c() for c in conditions):
                await asyncio.sleep(wait_period, loop=self.loop)
        await asyncio.wait_for(_block(), timeout, loop=self.loop)

    @property
    def applications(self):
        """Return a map of application-name:Application for all applications
        currently in the model.

        """
        return self.state.applications

    @property
    def machines(self):
        """Return a map of machine-id:Machine for all machines currently in
        the model.

        """
        return self.state.machines

    @property
    def units(self):
        """Return a map of unit-id:Unit for all units currently in
        the model.

        """
        return self.state.units

    async def get_info(self):
        """Return a client.ModelInfo object for this Model.

        Retrieves latest info for this Model from the api server. The
        return value is cached on the Model.info attribute so that the
        valued may be accessed again without another api call, if
        desired.

        This method is called automatically when the Model is connected,
        resulting in Model.info being initialized without requiring an
        explicit call to this method.

        """
        facade = client.ClientFacade()
        facade.connect(self.connection)

        self.info = await facade.ModelInfo()
        log.debug('Got ModelInfo: %s', vars(self.info))

        return self.info

    def add_observer(
            self, callable_, entity_type=None, action=None, entity_id=None,
            predicate=None):
        """Register an "on-model-change" callback

        Once the model is connected, ``callable_``
        will be called each time the model changes. ``callable_`` should
        be Awaitable and accept the following positional arguments:

            delta - An instance of :class:`juju.delta.EntityDelta`
                containing the raw delta data recv'd from the Juju
                websocket.

            old_obj - If the delta modifies an existing object in the model,
                old_obj will be a copy of that object, as it was before the
                delta was applied. Will be None if the delta creates a new
                entity in the model.

            new_obj - A copy of the new or updated object, after the delta
                is applied. Will be None if the delta removes an entity
                from the model.

            model - The :class:`Model` itself.

        Events for which ``callable_`` is called can be specified by passing
        entity_type, action, and/or entitiy_id filter criteria, e.g.::

            add_observer(
                myfunc,
                entity_type='application', action='add', entity_id='ubuntu')

        For more complex filtering conditions, pass a predicate function. It
        will be called with a delta as its only argument. If the predicate
        function returns True, the ``callable_`` will be called.

        """
        observer = _Observer(
            callable_, entity_type, action, entity_id, predicate)
        self.observers[observer] = callable_

    def _watch(self):
        """Start an asynchronous watch against this model.

        See :meth:`add_observer` to register an onchange callback.

        """
        async def _start_watch():
            self._watch_shutdown.clear()
            try:
                allwatcher = watcher.AllWatcher()
                self._watch_conn = await self.connection.clone()
                allwatcher.connect(self._watch_conn)
                while True:
                    results = await allwatcher.Next()
                    for delta in results.deltas:
                        delta = get_entity_delta(delta)
                        old_obj, new_obj = self.state.apply_delta(delta)
                        # XXX: Might not want to shield at this level
                        # We are shielding because when the watcher is
                        # canceled (on disconnect()), we don't want all of
                        # its children (every observer callback) to be
                        # canceled with it. So we shield them. But this means
                        # they can *never* be canceled.
                        await asyncio.shield(
                            self._notify_observers(delta, old_obj, new_obj),
                            loop=self.loop)
                    self._watch_received.set()
            except CancelledError:
                log.debug('Closing watcher connection')
                await self._watch_conn.close()
                self._watch_shutdown.set()
                self._watch_conn = None

        log.debug('Starting watcher task')
        self._watcher_task = self.loop.create_task(_start_watch())

    def _stop_watching(self):
        """Stop the asynchronous watch against this model.

        """
        log.debug('Stopping watcher task')
        if self._watcher_task:
            self._watcher_task.cancel()

    async def _notify_observers(self, delta, old_obj, new_obj):
        """Call observing callbacks, notifying them of a change in model state

        :param delta: The raw change from the watcher
            (:class:`juju.client.overrides.Delta`)
        :param old_obj: The object in the model that this delta updates.
            May be None.
        :param new_obj: The object in the model that is created or updated
            by applying this delta.

        """
        if new_obj and not old_obj:
            delta.type = 'add'

        log.debug(
            'Model changed: %s %s %s',
            delta.entity, delta.type, delta.get_id())

        for o in self.observers:
            if o.cares_about(delta):
                asyncio.ensure_future(o(delta, old_obj, new_obj, self),
                                      loop=self.loop)

    async def _wait(self, entity_type, entity_id, action, predicate=None):
        """
        Block the calling routine until a given action has happened to the
        given entity

        :param entity_type: The entity's type.
        :param entity_id: The entity's id.
        :param action: the type of action (e.g., 'add', 'change', or 'remove')
        :param predicate: optional callable that must take as an
            argument a delta, and must return a boolean, indicating
            whether the delta contains the specific action we're looking
            for. For example, you might check to see whether a 'change'
            has a 'completed' status. See the _Observer class for details.

        """
        q = asyncio.Queue(loop=self.loop)

        async def callback(delta, old, new, model):
            await q.put(delta.get_id())

        self.add_observer(callback, entity_type, action, entity_id, predicate)
        entity_id = await q.get()
        # object might not be in the entity_map if we were waiting for a
        # 'remove' action
        return self.state._live_entity_map(entity_type).get(entity_id)

    async def _wait_for_new(self, entity_type, entity_id=None, predicate=None):
        """Wait for a new object to appear in the Model and return it.

        Waits for an object of type ``entity_type`` with id ``entity_id``.
        If ``entity_id`` is ``None``, it will wait for the first new entity
        of the correct type.

        This coroutine blocks until the new object appears in the model.

        """
        # if the entity is already in the model, just return it
        if entity_id in self.state._live_entity_map(entity_type):
            return self.state._live_entity_map(entity_type)[entity_id]
        # if we know the entity_id, we can trigger on any action that puts
        # the enitty into the model; otherwise, we have to watch for the
        # next "add" action on that entity_type
        action = 'add' if entity_id is None else None
        return await self._wait(entity_type, entity_id, action, predicate)

    async def wait_for_action(self, action_id):
        """Given an action, wait for it to complete."""

        if action_id.startswith("action-"):
            # if we've been passed action.tag, transform it into the
            # id that the api deltas will use.
            action_id = action_id[7:]

        def predicate(delta):
            return delta.data['status'] in ('completed', 'failed')

        return await self._wait('action', action_id, 'change', predicate)

    async def add_machine(
            self, spec=None, constraints=None, disks=None, series=None):
        """Start a new, empty machine and optionally a container, or add a
        container to a machine.

        :param str spec: Machine specification
            Examples::

                (None) - starts a new machine
                'lxd' - starts a new machine with one lxd container
                'lxd:4' - starts a new lxd container on machine 4
                'ssh:user@10.10.0.3' - manually provisions a machine with ssh
                'zone=us-east-1a' - starts a machine in zone us-east-1s on AWS
                'maas2.name' - acquire machine maas2.name on MAAS

        :param dict constraints: Machine constraints
            Example::

                constraints={
                    'mem': 256 * MB,
                }

        :param list disks: List of disk constraint dictionaries
            Example::

                disks=[{
                    'pool': 'rootfs',
                    'size': 10 * GB,
                    'count': 1,
                }]

        :param str series: Series, e.g. 'xenial'

        Supported container types are: lxd, kvm

        When deploying a container to an existing machine, constraints cannot
        be used.

        """
        params = client.AddMachineParams()
        params.jobs = ['JobHostUnits']

        if spec:
            placement = parse_placement(spec)
            if placement:
                params.placement = placement[0]

        if constraints:
            params.constraints = client.Value.from_json(constraints)

        if disks:
            params.disks = [
                client.Constraints.from_json(o) for o in disks]

        if series:
            params.series = series

        # Submit the request.
        client_facade = client.ClientFacade()
        client_facade.connect(self.connection)
        results = await client_facade.AddMachines([params])
        error = results.machines[0].error
        if error:
            raise ValueError("Error adding machine: %s", error.message)
        machine_id = results.machines[0].machine
        log.debug('Added new machine %s', machine_id)
        return await self._wait_for_new('machine', machine_id)

    async def add_relation(self, relation1, relation2):
        """Add a relation between two applications.

        :param str relation1: '<application>[:<relation_name>]'
        :param str relation2: '<application>[:<relation_name>]'

        """
        app_facade = client.ApplicationFacade()
        app_facade.connect(self.connection)

        log.debug(
            'Adding relation %s <-> %s', relation1, relation2)

        try:
            result = await app_facade.AddRelation([relation1, relation2])
        except JujuAPIError as e:
            if 'relation already exists' not in e.message:
                raise
            log.debug(
                'Relation %s <-> %s already exists', relation1, relation2)
            # TODO: if relation already exists we should return the
            # Relation ModelEntity here
            return None

        def predicate(delta):
            endpoints = {}
            for endpoint in delta.data['endpoints']:
                endpoints[endpoint['application-name']] = endpoint['relation']
            return endpoints == result.endpoints

        return await self._wait_for_new('relation', None, predicate)

    def add_space(self, name, *cidrs):
        """Add a new network space.

        Adds a new space with the given name and associates the given
        (optional) list of existing subnet CIDRs with it.

        :param str name: Name of the space
        :param \*cidrs: Optional list of existing subnet CIDRs

        """
        raise NotImplementedError()

    def add_ssh_key(self, key):
        """Add a public SSH key to this model.

        :param str key: The public ssh key

        """
        raise NotImplementedError()
    add_ssh_keys = add_ssh_key

    def add_subnet(self, cidr_or_id, space, *zones):
        """Add an existing subnet to this model.

        :param str cidr_or_id: CIDR or provider ID of the existing subnet
        :param str space: Network space with which to associate
        :param str \*zones: Zone(s) in which the subnet resides

        """
        raise NotImplementedError()

    def get_backups(self):
        """Retrieve metadata for backups in this model.

        """
        raise NotImplementedError()

    def block(self, *commands):
        """Add a new block to this model.

        :param str \*commands: The commands to block. Valid values are
            'all-changes', 'destroy-model', 'remove-object'

        """
        raise NotImplementedError()

    def get_blocks(self):
        """List blocks for this model.

        """
        raise NotImplementedError()

    def get_cached_images(self, arch=None, kind=None, series=None):
        """Return a list of cached OS images.

        :param str arch: Filter by image architecture
        :param str kind: Filter by image kind, e.g. 'lxd'
        :param str series: Filter by image series, e.g. 'xenial'

        """
        raise NotImplementedError()

    def create_backup(self, note=None, no_download=False):
        """Create a backup of this model.

        :param str note: A note to store with the backup
        :param bool no_download: Do not download the backup archive
        :return str: Path to downloaded archive

        """
        raise NotImplementedError()

    def create_storage_pool(self, name, provider_type, **pool_config):
        """Create or define a storage pool.

        :param str name: Name to give the storage pool
        :param str provider_type: Pool provider type
        :param \*\*pool_config: key/value pool configuration pairs

        """
        raise NotImplementedError()

    def debug_log(
            self, no_tail=False, exclude_module=None, include_module=None,
            include=None, level=None, limit=0, lines=10, replay=False,
            exclude=None):
        """Get log messages for this model.

        :param bool no_tail: Stop after returning existing log messages
        :param list exclude_module: Do not show log messages for these logging
            modules
        :param list include_module: Only show log messages for these logging
            modules
        :param list include: Only show log messages for these entities
        :param str level: Log level to show, valid options are 'TRACE',
            'DEBUG', 'INFO', 'WARNING', 'ERROR,
        :param int limit: Return this many of the most recent (possibly
            filtered) lines are shown
        :param int lines: Yield this many of the most recent lines, and keep
            yielding
        :param bool replay: Yield the entire log, and keep yielding
        :param list exclude: Do not show log messages for these entities

        """
        raise NotImplementedError()

    def _get_series(self, entity_url, entity):
        # try to get the series from the provided charm URL
        if entity_url.startswith('cs:'):
            parts = entity_url[3:].split('/')
        else:
            parts = entity_url.split('/')
        if parts[0].startswith('~'):
            parts.pop(0)
        if len(parts) > 1:
            # series was specified in the URL
            return parts[0]
        # series was not supplied at all, so use the newest
        # supported series according to the charm store
        ss = entity['Meta']['supported-series']
        return ss['SupportedSeries'][0]

    async def deploy(
            self, entity_url, application_name=None, bind=None, budget=None,
            channel=None, config=None, constraints=None, force=False,
            num_units=1, plan=None, resources=None, series=None, storage=None,
            to=None):
        """Deploy a new service or bundle.

        :param str entity_url: Charm or bundle url
        :param str application_name: Name to give the service
        :param dict bind: <charm endpoint>:<network space> pairs
        :param dict budget: <budget name>:<limit> pairs
        :param str channel: Charm store channel from which to retrieve
            the charm or bundle, e.g. 'development'
        :param dict config: Charm configuration dictionary
        :param constraints: Service constraints
        :type constraints: :class:`juju.Constraints`
        :param bool force: Allow charm to be deployed to a machine running
            an unsupported series
        :param int num_units: Number of units to deploy
        :param str plan: Plan under which to deploy charm
        :param dict resources: <resource name>:<file path> pairs
        :param str series: Series on which to deploy
        :param dict storage: Storage constraints TODO how do these look?
        :param to: Placement directive as a string. For example:

            '23' - place on machine 23
            'lxd:7' - place in new lxd container on machine 7
            '24/lxd/3' - place in container 3 on machine 24

            If None, a new machine is provisioned.


        TODO::

            - application_name is required; fill this in automatically if not
              provided by caller
            - series is required; how do we pick a default?

        """
        if storage:
            storage = {
                k: client.Constraints(**v)
                for k, v in storage.items()
            }

        is_local = (
            entity_url.startswith('local:') or
            os.path.isdir(entity_url)
        )
        if is_local:
            entity_id = entity_url
        else:
            entity = await self.charmstore.entity(entity_url)
            entity_id = entity['Id']

        client_facade = client.ClientFacade()
        client_facade.connect(self.connection)

        is_bundle = ((is_local and
                      (Path(entity_id) / 'bundle.yaml').exists()) or
                     (not is_local and 'bundle/' in entity_id))

        if is_bundle:
            handler = BundleHandler(self)
            await handler.fetch_plan(entity_id)
            await handler.execute_plan()
            extant_apps = {app for app in self.applications}
            pending_apps = set(handler.applications) - extant_apps
            if pending_apps:
                # new apps will usually be in the model by now, but if some
                # haven't made it yet we'll need to wait on them to be added
                await asyncio.gather(*[
                    asyncio.ensure_future(
                        self._wait_for_new('application', app_name),
                        loop=self.loop)
                    for app_name in pending_apps
                ], loop=self.loop)
            return [app for name, app in self.applications.items()
                    if name in handler.applications]
        else:
            if not is_local:
                if not application_name:
                    application_name = entity['Meta']['charm-metadata']['Name']
                if not series:
                    series = self._get_series(entity_url, entity)
                if not channel:
                    channel = 'stable'
                await client_facade.AddCharm(channel, entity_id)
            else:
                # We have a local charm dir that needs to be uploaded
                charm_dir = os.path.abspath(
                    os.path.expanduser(entity_id))
                series = series or get_charm_series(charm_dir)
                if not series:
                    raise JujuError(
                        "Couldn't determine series for charm at {}. "
                        "Pass a 'series' kwarg to Model.deploy().".format(
                            charm_dir))
                entity_id = await self.add_local_charm_dir(charm_dir, series)
            return await self._deploy(
                charm_url=entity_id,
                application=application_name,
                series=series,
                config=config or {},
                constraints=constraints,
                endpoint_bindings=bind,
                resources=resources,
                storage=storage,
                channel=channel,
                num_units=num_units,
                placement=parse_placement(to),
            )

<<<<<<< HEAD
            await app_facade.Deploy([app])
            return await self._wait_for_new('application', application_name)
=======
    async def _deploy(self, charm_url, application, series, config,
                      constraints, endpoint_bindings, resources, storage,
                      channel=None, num_units=None, placement=None):
        """Logic shared between `Model.deploy` and `BundleHandler.deploy`.
        """
        log.info('Deploying %s', charm_url)

        # stringify all config values for API, and convert to YAML
        config = {k: str(v) for k, v in config.items()}
        config = yaml.dump({application: config},
                           default_flow_style=False)

        app_facade = client.ApplicationFacade()
        app_facade.connect(self.connection)

        app = client.ApplicationDeploy(
            charm_url=charm_url,
            application=application,
            series=series,
            channel=channel,
            config_yaml=config,
            constraints=parse_constraints(constraints),
            endpoint_bindings=endpoint_bindings,
            num_units=num_units,
            resources=resources,
            storage=storage,
            placement=placement,
        )

        result = await app_facade.Deploy([app])
        errors = [r.error.message for r in result.results if r.error]
        if errors:
            raise JujuError('\n'.join(errors))
        return await self._wait_for_new('application', application)
>>>>>>> a09dd503

    def destroy(self):
        """Terminate all machines and resources for this model.

        """
        raise NotImplementedError()

    async def destroy_unit(self, *unit_names):
        """Destroy units by name.

        """
        app_facade = client.ApplicationFacade()
        app_facade.connect(self.connection)

        log.debug(
            'Destroying unit%s %s',
            's' if len(unit_names) == 1 else '',
            ' '.join(unit_names))

        return await app_facade.DestroyUnits(list(unit_names))
    destroy_units = destroy_unit

    def get_backup(self, archive_id):
        """Download a backup archive file.

        :param str archive_id: The id of the archive to download
        :return str: Path to the archive file

        """
        raise NotImplementedError()

    def enable_ha(
            self, num_controllers=0, constraints=None, series=None, to=None):
        """Ensure sufficient controllers exist to provide redundancy.

        :param int num_controllers: Number of controllers to make available
        :param constraints: Constraints to apply to the controller machines
        :type constraints: :class:`juju.Constraints`
        :param str series: Series of the controller machines
        :param list to: Placement directives for controller machines, e.g.::

            '23' - machine 23
            'lxc:7' - new lxc container on machine 7
            '24/lxc/3' - lxc container 3 or machine 24

            If None, a new machine is provisioned.

        """
        raise NotImplementedError()

    def get_config(self):
        """Return the configuration settings for this model.

        """
        raise NotImplementedError()

    def get_constraints(self):
        """Return the machine constraints for this model.

        """
        raise NotImplementedError()

    def grant(self, username, acl='read'):
        """Grant a user access to this model.

        :param str username: Username
        :param str acl: Access control ('read' or 'write')

        """
        raise NotImplementedError()

    def import_ssh_key(self, identity):
        """Add a public SSH key from a trusted indentity source to this model.

        :param str identity: User identity in the form <lp|gh>:<username>

        """
        raise NotImplementedError()
    import_ssh_keys = import_ssh_key

    def get_machines(self, machine, utc=False):
        """Return list of machines in this model.

        :param str machine: Machine id, e.g. '0'
        :param bool utc: Display time as UTC in RFC3339 format

        """
        raise NotImplementedError()

    def get_shares(self):
        """Return list of all users with access to this model.

        """
        raise NotImplementedError()

    def get_spaces(self):
        """Return list of all known spaces, including associated subnets.

        """
        raise NotImplementedError()

    def get_ssh_key(self):
        """Return known SSH keys for this model.

        """
        raise NotImplementedError()
    get_ssh_keys = get_ssh_key

    def get_storage(self, filesystem=False, volume=False):
        """Return details of storage instances.

        :param bool filesystem: Include filesystem storage
        :param bool volume: Include volume storage

        """
        raise NotImplementedError()

    def get_storage_pools(self, names=None, providers=None):
        """Return list of storage pools.

        :param list names: Only include pools with these names
        :param list providers: Only include pools for these providers

        """
        raise NotImplementedError()

    def get_subnets(self, space=None, zone=None):
        """Return list of known subnets.

        :param str space: Only include subnets in this space
        :param str zone: Only include subnets in this zone

        """
        raise NotImplementedError()

    def remove_blocks(self):
        """Remove all blocks from this model.

        """
        raise NotImplementedError()

    def remove_backup(self, backup_id):
        """Delete a backup.

        :param str backup_id: The id of the backup to remove

        """
        raise NotImplementedError()

    def remove_cached_images(self, arch=None, kind=None, series=None):
        """Remove cached OS images.

        :param str arch: Architecture of the images to remove
        :param str kind: Image kind to remove, e.g. 'lxd'
        :param str series: Image series to remove, e.g. 'xenial'

        """
        raise NotImplementedError()

    def remove_machine(self, *machine_ids):
        """Remove a machine from this model.

        :param str \*machine_ids: Ids of the machines to remove

        """
        raise NotImplementedError()
    remove_machines = remove_machine

    def remove_ssh_key(self, *keys):
        """Remove a public SSH key(s) from this model.

        :param str \*keys: Keys to remove

        """
        raise NotImplementedError()
    remove_ssh_keys = remove_ssh_key

    def restore_backup(
            self, bootstrap=False, constraints=None, archive=None,
            backup_id=None, upload_tools=False):
        """Restore a backup archive to a new controller.

        :param bool bootstrap: Bootstrap a new state machine
        :param constraints: Model constraints
        :type constraints: :class:`juju.Constraints`
        :param str archive: Path to backup archive to restore
        :param str backup_id: Id of backup to restore
        :param bool upload_tools: Upload tools if bootstrapping a new machine

        """
        raise NotImplementedError()

    def retry_provisioning(self):
        """Retry provisioning for failed machines.

        """
        raise NotImplementedError()

    def revoke(self, username, acl='read'):
        """Revoke a user's access to this model.

        :param str username: Username to revoke
        :param str acl: Access control ('read' or 'write')

        """
        raise NotImplementedError()

    def run(self, command, timeout=None):
        """Run command on all machines in this model.

        :param str command: The command to run
        :param int timeout: Time to wait before command is considered failed

        """
        raise NotImplementedError()

    def set_config(self, **config):
        """Set configuration keys on this model.

        :param \*\*config: Config key/values

        """
        raise NotImplementedError()

    def set_constraints(self, constraints):
        """Set machine constraints on this model.

        :param :class:`juju.Constraints` constraints: Machine constraints

        """
        raise NotImplementedError()

    def get_action_output(self, action_uuid, wait=-1):
        """Get the results of an action by ID.

        :param str action_uuid: Id of the action
        :param int wait: Time in seconds to wait for action to complete

        """
        raise NotImplementedError()

    def get_action_status(self, uuid_or_prefix=None, name=None):
        """Get the status of all actions, filtered by ID, ID prefix, or action name.

        :param str uuid_or_prefix: Filter by action uuid or prefix
        :param str name: Filter by action name

        """
        raise NotImplementedError()

    def get_budget(self, budget_name):
        """Get budget usage info.

        :param str budget_name: Name of budget

        """
        raise NotImplementedError()

    async def get_status(self, filters=None, utc=False):
        """Return the status of the model.

        :param str filters: Optional list of applications, units, or machines
            to include, which can use wildcards ('*').
        :param bool utc: Display time as UTC in RFC3339 format

        """
        client_facade = client.ClientFacade()
        client_facade.connect(self.connection)
        return await client_facade.FullStatus(filters)

    def sync_tools(
            self, all_=False, destination=None, dry_run=False, public=False,
            source=None, stream=None, version=None):
        """Copy Juju tools into this model.

        :param bool all_: Copy all versions, not just the latest
        :param str destination: Path to local destination directory
        :param bool dry_run: Don't do the actual copy
        :param bool public: Tools are for a public cloud, so generate mirrors
            information
        :param str source: Path to local source directory
        :param str stream: Simplestreams stream for which to sync metadata
        :param str version: Copy a specific major.minor version

        """
        raise NotImplementedError()

    def unblock(self, *commands):
        """Unblock an operation that would alter this model.

        :param str \*commands: The commands to unblock. Valid values are
            'all-changes', 'destroy-model', 'remove-object'

        """
        raise NotImplementedError()

    def unset_config(self, *keys):
        """Unset configuration on this model.

        :param str \*keys: The keys to unset

        """
        raise NotImplementedError()

    def upgrade_gui(self):
        """Upgrade the Juju GUI for this model.

        """
        raise NotImplementedError()

    def upgrade_juju(
            self, dry_run=False, reset_previous_upgrade=False,
            upload_tools=False, version=None):
        """Upgrade Juju on all machines in a model.

        :param bool dry_run: Don't do the actual upgrade
        :param bool reset_previous_upgrade: Clear the previous (incomplete)
            upgrade status
        :param bool upload_tools: Upload local version of tools
        :param str version: Upgrade to a specific version

        """
        raise NotImplementedError()

    def upload_backup(self, archive_path):
        """Store a backup archive remotely in Juju.

        :param str archive_path: Path to local archive

        """
        raise NotImplementedError()

    @property
    def charmstore(self):
        return self._charmstore

    async def get_metrics(self, *tags):
        """Retrieve metrics.

        :param str \*tags: Tags of entities from which to retrieve metrics.
            No tags retrieves the metrics of all units in the model.
        :return: Dictionary of unit_name:metrics

        """
        log.debug("Retrieving metrics for %s",
                  ', '.join(tags) if tags else "all units")

        metrics_facade = client.MetricsDebugFacade()
        metrics_facade.connect(self.connection)

        entities = [client.Entity(tag) for tag in tags]
        metrics_result = await metrics_facade.GetMetrics(entities)

        metrics = collections.defaultdict(list)

        for entity_metrics in metrics_result.results:
            error = entity_metrics.error
            if error:
                if "is not a valid tag" in error:
                    raise ValueError(error.message)
                else:
                    raise Exception(error.message)

            for metric in entity_metrics.metrics:
                metrics[metric.unit].append(vars(metric))

        return metrics


def get_charm_series(path):
    """Inspects the charm directory at ``path`` and returns a default
    series from its metadata.yaml (the first item in the 'series' list).

    Returns None if no series can be determined.

    """
    md = Path(path) / "metadata.yaml"
    if not md.exists():
        return None
    data = yaml.load(md.open())
    series = data.get('series')
    return series[0] if series else None


class BundleHandler(object):
    """
    Handle bundles by using the API to translate bundle YAML into a plan of
    steps and then dispatching each of those using the API.
    """
    def __init__(self, model):
        self.model = model
        self.charmstore = model.charmstore
        self.plan = []
        self.references = {}
        self._units_by_app = {}
        for unit_name, unit in model.units.items():
            app_units = self._units_by_app.setdefault(unit.application, [])
            app_units.append(unit_name)
        self.client_facade = client.ClientFacade()
        self.client_facade.connect(model.connection)
        self.app_facade = client.ApplicationFacade()
        self.app_facade.connect(model.connection)
        self.ann_facade = client.AnnotationsFacade()
        self.ann_facade.connect(model.connection)

    async def _handle_local_charms(self, bundle):
        """Search for references to local charms (i.e. filesystem paths)
        in the bundle. Upload the local charms to the model, and replace
        the filesystem paths with appropriate 'local:' paths in the bundle.

        Return the modified bundle.

        :param dict bundle: Bundle dictionary
        :return: Modified bundle dictionary

        """
        apps, args = [], []

        default_series = bundle.get('series')
        for app_name in self.applications:
            app_dict = bundle['services'][app_name]
            charm_dir = os.path.abspath(os.path.expanduser(app_dict['charm']))
            if not os.path.isdir(charm_dir):
                continue
            series = (
                app_dict.get('series') or
                default_series or
                get_charm_series(charm_dir)
            )
            if not series:
                raise JujuError(
                    "Couldn't determine series for charm at {}. "
                    "Add a 'series' key to the bundle.".format(charm_dir))

            # Keep track of what we need to update. We keep a list of apps
            # that need to be updated, and a corresponding list of args
            # needed to update those apps.
            apps.append(app_name)
            args.append((charm_dir, series))

        if apps:
            # If we have apps to update, spawn all the coroutines concurrently
            # and wait for them to finish.
            charm_urls = await asyncio.gather(*[
                self.model.add_local_charm_dir(*params)
                for params in args
            ], loop=self.model.loop)
            # Update the 'charm:' entry for each app with the new 'local:' url.
            for app_name, charm_url in zip(apps, charm_urls):
                bundle['services'][app_name]['charm'] = charm_url

        return bundle

    async def fetch_plan(self, entity_id):
        is_local = not entity_id.startswith('cs:') and os.path.isdir(entity_id)
        if is_local:
            bundle_yaml = (Path(entity_id) / "bundle.yaml").read_text()
        else:
            bundle_yaml = await self.charmstore.files(entity_id,
                                                      filename='bundle.yaml',
                                                      read_file=True)
        self.bundle = yaml.safe_load(bundle_yaml)
        self.bundle = await self._handle_local_charms(self.bundle)

        self.plan = await self.client_facade.GetBundleChanges(
            yaml.dump(self.bundle))

    async def execute_plan(self):
        for step in self.plan.changes:
            method = getattr(self, step.method)
            result = await method(*step.args)
            self.references[step.id_] = result

    @property
    def applications(self):
        return list(self.bundle['services'].keys())

    def resolve(self, reference):
        if reference and reference.startswith('$'):
            reference = self.references[reference[1:]]
        return reference

    async def addCharm(self, charm, series):
        """
        :param charm string:
            Charm holds the URL of the charm to be added.

        :param series string:
            Series holds the series of the charm to be added
            if the charm default is not sufficient.
        """
        # We don't add local charms because they've already been added
        # by self._handle_local_charms
        if charm.startswith('local:'):
            return charm

        entity_id = await self.charmstore.entityId(charm)
        log.debug('Adding %s', entity_id)
        await self.client_facade.AddCharm(None, entity_id)
        return entity_id

    async def addMachines(self, params=None):
        """
        :param params dict:
            Dictionary specifying the machine to add. All keys are optional.
            Keys include:

            series: string specifying the machine OS series.

            constraints: string holding machine constraints, if any. We'll
                parse this into the json friendly dict that the juju api
                expects.

            container_type: string holding the type of the container (for
                instance ""lxd" or kvm"). It is not specified for top level
                machines.

            parent_id: string holding a placeholder pointing to another
                machine change or to a unit change. This value is only
                specified in the case this machine is a container, in
                which case also ContainerType is set.

        """
        params = params or {}

        # Normalize keys
        params = {normalize_key(k): params[k] for k in params.keys()}

        # Fix up values, as necessary.
        if 'parent_id' in params:
            params['parent_id'] = self.resolve(params['parent_id'])

        params['constraints'] = parse_constraints(
            params.get('constraints'))
        params['jobs'] = params.get('jobs', ['JobHostUnits'])

        if params.get('container_type') == 'lxc':
            log.warning('Juju 2.0 does not support lxc containers. '
                        'Converting containers to lxd.')
            params['container_type'] = 'lxd'

        # Submit the request.
        params = client.AddMachineParams(**params)
        results = await self.client_facade.AddMachines([params])
        error = results.machines[0].error
        if error:
            raise ValueError("Error adding machine: %s", error.message)
        machine = results.machines[0].machine
        log.debug('Added new machine %s', machine)
        return machine

    async def addRelation(self, endpoint1, endpoint2):
        """
        :param endpoint1 string:
        :param endpoint2 string:
            Endpoint1 and Endpoint2 hold relation endpoints in the
            "application:interface" form, where the application is always a
            placeholder pointing to an application change, and the interface is
            optional. Examples are "$deploy-42:web" or just "$deploy-42".
        """
        endpoints = [endpoint1, endpoint2]
        # resolve indirect references
        for i in range(len(endpoints)):
            parts = endpoints[i].split(':')
            parts[0] = self.resolve(parts[0])
            endpoints[i] = ':'.join(parts)

        log.info('Relating %s <-> %s', *endpoints)
        return await self.model.add_relation(*endpoints)

    async def deploy(self, charm, series, application, options, constraints,
                     storage, endpoint_bindings, resources):
        """
        :param charm string:
            Charm holds the URL of the charm to be used to deploy this
            application.

        :param series string:
            Series holds the series of the application to be deployed
            if the charm default is not sufficient.

        :param application string:
            Application holds the application name.

        :param options map[string]interface{}:
            Options holds application options.

        :param constraints string:
            Constraints holds the optional application constraints.

        :param storage map[string]string:
            Storage holds the optional storage constraints.

        :param endpoint_bindings map[string]string:
            EndpointBindings holds the optional endpoint bindings

        :param resources map[string]int:
            Resources identifies the revision to use for each resource
            of the application's charm.
        """
        # resolve indirect references
        charm = self.resolve(charm)
        await self.model._deploy(
            charm_url=charm,
            application=application,
            series=series,
            config=options,
            constraints=constraints,
            endpoint_bindings=endpoint_bindings,
            resources=resources,
            storage=storage,
        )
        return application

    async def addUnit(self, application, to):
        """
        :param application string:
            Application holds the application placeholder name for which a unit
            is added.

        :param to string:
            To holds the optional location where to add the unit, as a
            placeholder pointing to another unit change or to a machine change.
        """
        application = self.resolve(application)
        placement = self.resolve(to)
        if self._units_by_app.get(application):
            # enough units for this application already exist;
            # claim one, and carry on
            # NB: this should probably honor placement, but the juju client
            # doesn't, so we're not bothering, either
            unit_name = self._units_by_app[application].pop()
            log.debug('Reusing unit %s for %s', unit_name, application)
            return self.model.units[unit_name]

        log.debug('Adding new unit for %s%s', application,
                  ' to %s' % placement if placement else '')
        return await self.model.applications[application].add_unit(
            count=1,
            to=placement,
        )

    async def expose(self, application):
        """
        :param application string:
            Application holds the placeholder name of the application that must
            be exposed.
        """
        application = self.resolve(application)
        log.info('Exposing %s', application)
        return await self.model.applications[application].expose()

    async def setAnnotations(self, id_, entity_type, annotations):
        """
        :param id_ string:
            Id is the placeholder for the application or machine change
            corresponding to the entity to be annotated.

        :param entity_type EntityType:
            EntityType holds the type of the entity, "application" or
            "machine".

        :param annotations map[string]string:
            Annotations holds the annotations as key/value pairs.
        """
        entity_id = self.resolve(id_)
        try:
            entity = self.model.state.get_entity(entity_type, entity_id)
        except KeyError:
            entity = await self.model._wait_for_new(entity_type, entity_id)
        return await entity.set_annotations(annotations)


class CharmStore(object):
    """
    Async wrapper around theblues.charmstore.CharmStore
    """
    def __init__(self, loop):
        self.loop = loop
        self._cs = theblues.charmstore.CharmStore(timeout=5)

    def __getattr__(self, name):
        """
        Wrap method calls in coroutines that use run_in_executor to make them
        async.
        """
        attr = getattr(self._cs, name)
        if not callable(attr):
            wrapper = partial(getattr, self._cs, name)
            setattr(self, name, wrapper)
        else:
            async def coro(*args, **kwargs):
                method = partial(attr, *args, **kwargs)
                for attempt in range(1, 4):
                    try:
                        return await self.loop.run_in_executor(None, method)
                    except theblues.errors.ServerError:
                        if attempt == 3:
                            raise
                        await asyncio.sleep(1, loop=self.loop)
            setattr(self, name, coro)
            wrapper = coro
        return wrapper


class CharmArchiveGenerator(object):
    def __init__(self, path):
        self.path = os.path.abspath(os.path.expanduser(path))

    def make_archive(self, path):
        """Create archive of directory and write to ``path``.

        :param path: Path to archive

        Ignored::

            * build/\* - This is used for packing the charm itself and any
                          similar tasks.
            * \*/.\*    - Hidden files are all ignored for now.  This will most
                          likely be changed into a specific ignore list
                          (.bzr, etc)

        """
        zf = zipfile.ZipFile(path, 'w', zipfile.ZIP_DEFLATED)
        for dirpath, dirnames, filenames in os.walk(self.path):
            relative_path = dirpath[len(self.path) + 1:]
            if relative_path and not self._ignore(relative_path):
                zf.write(dirpath, relative_path)
            for name in filenames:
                archive_name = os.path.join(relative_path, name)
                if not self._ignore(archive_name):
                    real_path = os.path.join(dirpath, name)
                    self._check_type(real_path)
                    if os.path.islink(real_path):
                        self._check_link(real_path)
                        self._write_symlink(
                            zf, os.readlink(real_path), archive_name)
                    else:
                        zf.write(real_path, archive_name)
        zf.close()
        return path

    def _check_type(self, path):
        """Check the path
        """
        s = os.stat(path)
        if stat.S_ISDIR(s.st_mode) or stat.S_ISREG(s.st_mode):
            return path
        raise ValueError("Invalid Charm at % %s" % (
            path, "Invalid file type for a charm"))

    def _check_link(self, path):
        link_path = os.readlink(path)
        if link_path[0] == "/":
            raise ValueError(
                "Invalid Charm at %s: %s" % (
                    path, "Absolute links are invalid"))
        path_dir = os.path.dirname(path)
        link_path = os.path.join(path_dir, link_path)
        if not link_path.startswith(os.path.abspath(self.path)):
            raise ValueError(
                "Invalid charm at %s %s" % (
                    path, "Only internal symlinks are allowed"))

    def _write_symlink(self, zf, link_target, link_path):
        """Package symlinks with appropriate zipfile metadata."""
        info = zipfile.ZipInfo()
        info.filename = link_path
        info.create_system = 3
        # Magic code for symlinks / py2/3 compat
        # 27166663808 = (stat.S_IFLNK | 0755) << 16
        info.external_attr = 2716663808
        zf.writestr(info, link_target)

    def _ignore(self, path):
        if path == "build" or path.startswith("build/"):
            return True
        if path.startswith('.'):
            return True<|MERGE_RESOLUTION|>--- conflicted
+++ resolved
@@ -1064,10 +1064,6 @@
                 placement=parse_placement(to),
             )
 
-<<<<<<< HEAD
-            await app_facade.Deploy([app])
-            return await self._wait_for_new('application', application_name)
-=======
     async def _deploy(self, charm_url, application, series, config,
                       constraints, endpoint_bindings, resources, storage,
                       channel=None, num_units=None, placement=None):
@@ -1102,7 +1098,6 @@
         if errors:
             raise JujuError('\n'.join(errors))
         return await self._wait_for_new('application', application)
->>>>>>> a09dd503
 
     def destroy(self):
         """Terminate all machines and resources for this model.
