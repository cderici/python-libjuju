--- conflicted
+++ resolved
@@ -1797,30 +1797,23 @@
 
                 metadata = utils.get_local_charm_metadata(charm_dir)
                 charm_series = charm_series or await get_charm_series(metadata,
-                                                                      self)
-
-<<<<<<< HEAD
-                if not self.connection().is_using_old_client or \
-                        not charm_series:
-                    base = utils.get_local_charm_base(charm_series,
+                                                                      self)                   
+                charm_origin.base = utils.get_local_charm_base(charm_series, channel, metadata, charm_dir, client.Base)
+                base = utils.get_local_charm_base(charm_series,
                                                       channel,
                                                       metadata,
                                                       charm_dir,
                                                       client.Base)
-                    charm_origin.base = base
+                charm_origin.base = base
+                if not application_name:
+                    application_name = metadata['name']
                 if not application_name:
                     application_name = metadata['name']
                 if base is None and charm_series is None:
                     raise JujuError(
                         "Either series or base is needed to deploy the "
                         "charm at {}. ".format(charm_dir))
-=======
-                charm_origin.base = utils.get_local_charm_base(charm_series, channel, metadata, charm_dir, client.Base)
-
-                if not application_name:
-                    application_name = metadata['name']
-
->>>>>>> 90c7690d
+
                 identifier = await self.add_local_charm_dir(charm_dir,
                                                             charm_series)
                 resources = await self.add_local_resources(application_name,
